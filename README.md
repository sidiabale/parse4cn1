--- conflicted
+++ resolved
@@ -1,17 +1,17 @@
-Build Status (master): [![Build Status (master)](https://travis-ci.org/sidiabale/parse4cn1.svg?branch=master)](https://travis-ci.org/sidiabale/parse4cn1)
-
-Build Status (develop): [![Build Status (develop)](https://travis-ci.org/sidiabale/parse4cn1.svg?branch=develop)](https://travis-ci.org/sidiabale/parse4cn1)
-
-
-Tests are run with the following backend configurations:
-
-* Parse.com
-* Parse Server version 2.2.13 hosted on openshift
-
-# Parse4CN1 - Codename One Library for [Parse.com](https://parse.com)  and [Parse Server](https://github.com/ParsePlatform/Parse-Server)#
-
-**This library is a port of Parse's [REST API](https://www.parse.com/docs/rest) to [CodenameOne](http://www.codenameone.com/) (and by extension to Java).**
-
+Build Status (master): [![Build Status (master)](https://travis-ci.org/sidiabale/parse4cn1.svg?branch=master)](https://travis-ci.org/sidiabale/parse4cn1)
+
+Build Status (develop): [![Build Status (develop)](https://travis-ci.org/sidiabale/parse4cn1.svg?branch=develop)](https://travis-ci.org/sidiabale/parse4cn1)
+
+
+Tests are run with the following backend configurations:
+
+* Parse.com
+* Parse Server version 2.2.13 hosted on openshift
+
+# Parse4CN1 - Codename One Library for [Parse.com](https://parse.com)  and [Parse Server](https://github.com/ParsePlatform/Parse-Server)#
+
+**This library is a port of Parse's [REST API](https://www.parse.com/docs/rest) to [CodenameOne](http://www.codenameone.com/) (and by extension to Java).**
+
 <!-- START doctoc generated TOC please keep comment here to allow auto update -->
 <!-- DON'T EDIT THIS SECTION, INSTEAD RE-RUN doctoc TO UPDATE -->
 
@@ -27,120 +27,96 @@
 - [Credits](#credits)
 
 <!-- END doctoc generated TOC please keep comment here to allow auto update -->
+
+
+## Synopsis ##
+The Parse platform provides a complete backend solution for your mobile application. Parse provides a REST API as well as libraries for different mobile platforms like Android and iOS. CodenameOne (CN1 for short) on the other hand is a great framework for cross-platform mobile application development. Although some of the functionality provided by Parse is offered to *paying* CN1 users, integration of third-party libraries is allowed and even encouraged in CN1. This project aims at making the Parse platform available to CN1 apps thereby giving developers more options for cloud-based backend solutions in CN1. In order to maximize platform support, this library aims at implementing the REST API specification rather than, for instance, integrating the existing Parse native libraries for various platforms to achieve the same functionality. Of course, where possible, advanced features that go beyond the REST API (e.g., background operations) will also be supported by this library preferably in a generic manner. 
+
+Since CN1 is written in Java, this library can also be used in pure Java projects as illustrated [here](https://github.com/sidiabale/parse4cn1/wiki/Usage-Examples#using-parse4cn1-in-a-regular-java-project).
+
+
+On January 28th 2016, Parse.com [announced](http://blog.parse.com/announcements/moving-on/) that the service will be retired on January 28th 2017. Accordingly, `parse4cn1` has been updated to support the open source [Parse Server](https://github.com/ParsePlatform/Parse-Server).
+
+## License ##
+Apache License, [Version 2.0](http://www.apache.org/licenses/LICENSE-2.0.html)
+
+## Requirements ##
+1. Codename One 1.0 or higher (tested with the CN1 Netbeans plugin but should work with others)
+2. CN1JSON library (delivered along with this library for compatibility; see the Installation section below)
+
+## Installation ##
+### Automatic Installation
+CodenameOne recently announced automatic installation and distribution of cn1libs. `parse4cn1` can be installed by following the instructions outlined [here](https://www.codenameone.com/blog/automatically-install-update-distribute-cn1libs-extensions.html). Note, however, that as at June 2016, cn1libs distributed via this process are [manually deployed](http://www.codenameone.com/blog/automatically-install-update-distribute-cn1libs-extensions.html#comment-2735764118). This means that you might not immediately see the latest version of `parse4cn1` until after a few days. In that case, you can revert to manual installation as described next.
+
+### Manual Installation
+1. Download the dist/parse4cn1.cn1lib and dist/CN1JSON.cn1lib files and copy them into your Codename One Application's "lib" directory (or alternatively, use the corresponding JARs in dist/parse4cn1.jar and dist/lib/CN1JSON.jar). 
+> Note that it is highly recommended to use well-defined [releases](https://github.com/sidiabale/parse4cn1/releases) instead of pulling files from the `master` or `develop` branch.
 
-
-## Synopsis ##
-<<<<<<< HEAD
-The Parse platform provides a complete backend solution for your mobile application. Parse provides a REST API as well as libraries for different mobile platforms like Android and iOS. CodenameOne (CN1 for short) on the other hand is a great framework for cross-platform mobile application development. Although some of the functionality provided by Parse is offered to *paying* CN1 users, integration of third-party libraries is allowed and even encouraged in CN1. This project aims at making the Parse platform available to CN1 apps thereby giving developers more options for cloud-based backend solutions in CN1. In order to maximize platform support, this library aims at implementing the REST API specification rather than, for instance, integrating the existing Parse native libraries for various platforms to achieve the same functionality. Of course, where possible, advanced features that go beyond the REST API (e.g., background operations) will also be supported by this library preferably in a generic manner. Since CN1 is written in Java, this library can also be used in pure Java projects as illustrated [here](https://github.com/sidiabale/parse4cn1/wiki/Usage-Examples#using-parse4cn1-in-a-regular-java-project).
-=======
-
-The Parse platform provides a complete backend solution for your mobile application. Parse provides a REST API as well as libraries for different mobile platforms like Android and iOS. CodenameOne (CN1 for short) on the other hand is a great framework for cross-platform mobile application development. Although some of the functionality provided by Parse is offered to *paying* CN1 users, integration of third-party libraries is allowed and even encouraged in CN1. This project aims at making the Parse platform available to CN1 apps thereby giving developers more options for cloud-based backend solutions in CN1. In order to maximize platform support, this library aims at implementing the REST API specification rather than, for instance, integrating the existing Parse native libraries for various platforms to achieve the same functionality. Of course, where possible, advanced features that go beyond the REST API (e.g., background operations) will also be supported by this library preferably in a generic manner. 
-
-Since CN1 is written in Java, this library can also be used in pure Java projects as illustrated [here](https://github.com/sidiabale/parse4cn1/wiki/Usage-Examples#using-parse4cn1-in-a-regular-java-project).
-
-
-On January 28th 2016, Parse.com [announced](http://blog.parse.com/announcements/moving-on/) that the service will be retired on January 28th 2017. Accordingly, `parse4cn1` has been updated to support the open source [Parse Server](https://github.com/ParsePlatform/Parse-Server).
->>>>>>> c7f908a7
-
-## License ##
-Apache License, [Version 2.0](http://www.apache.org/licenses/LICENSE-2.0.html)
-
-## Requirements ##
-1. Codename One 1.0 or higher (tested with the CN1 Netbeans plugin but should work with others)
-2. CN1JSON library (delivered along with this library for compatibility; see the Installation section below)
-
-## Installation ##
-<<<<<<< HEAD
-1. Download the dist/parse4cn1.cn1lib and dist/CN1JSON.cn1lib files and copy them into your Codename One Application's "lib" directory.
-=======
-### Automatic Installation
-CodenameOne recently announced automatic installation and distribution of cn1libs. `parse4cn1` can be installed by following the instructions outlined [here](https://www.codenameone.com/blog/automatically-install-update-distribute-cn1libs-extensions.html). Note, however, that as at June 2016, cn1libs distributed via this process are [manually deployed](http://www.codenameone.com/blog/automatically-install-update-distribute-cn1libs-extensions.html#comment-2735764118). This means that you might not immediately see the latest version of `parse4cn1` until after a few days. In that case, you can revert to manual installation as described next.
-
-### Manual Installation
-1. Download the dist/parse4cn1.cn1lib and dist/CN1JSON.cn1lib files and copy them into your Codename One Application's "lib" directory (or alternatively, use the corresponding JARs in dist/parse4cn1.jar and dist/lib/CN1JSON.jar). 
-> Note that it is highly recommended to use well-defined [releases](https://github.com/sidiabale/parse4cn1/releases) instead of pulling files from the `master` or `develop` branch.
-
->>>>>>> c7f908a7
-2. Refresh project libs, if applicable, for the added cn1libs to be picked up (e.g. by right-click on your application's icon in the project explorer, and selecting "Codename One" >> "Refresh cn1lib files" in Netbeans or "CodenameOne" >> "Refresh Libs" in Eclipse).
-
-## Coverage ##
-The Parse REST API is quite extensive. As such, we maintain an overview of the functionality that is currently covered. Developers are most welcome to work on pending functionality. Note that some of the functionality marked as pending below may actually be present in the source code inherited from Parse4J. However, the status here reflects what has been tested and verified to work with CN1. Any functionality not marked as implemented below may be used at own risk :)
-
-| API | Status | Remarks 	|
-|:-------:	|:-------:	|:-------:	|
-| Objects	| IMPLEMENTED | |
-| Queries | IMPLEMENTED | |
-| Users | IMPLEMENTED | Still pending: (1) Linking users (Facebook, Twitter, etc.) (2) Security (ACLs) |
-| Sessions | Pending | |
-| Roles | Pending | |
-| Files | IMPLEMENTED | |
-| Analytics | Pending | |
+2. Refresh project libs, if applicable, for the added cn1libs to be picked up (e.g. by right-click on your application's icon in the project explorer, and selecting "Codename One" >> "Refresh cn1lib files" in Netbeans or "CodenameOne" >> "Refresh Libs" in Eclipse).
+
+## Coverage ##
+The Parse REST API is quite extensive. As such, we maintain an overview of the functionality that is currently covered. Developers are most welcome to work on pending functionality. Note that some of the functionality marked as pending below may actually be present in the source code inherited from Parse4J. However, the status here reflects what has been tested and verified to work with CN1. Any functionality not marked as implemented below may be used at own risk :)
+
+| API | Status | Remarks 	|
+|:-------:	|:-------:	|:-------:	|
+| Objects	| IMPLEMENTED | |
+| Queries | IMPLEMENTED | |
+| Users | IMPLEMENTED | Still pending: (1) Linking users (Facebook, Twitter, etc.) (2) Security (ACLs) |
+| Sessions | Pending | |
+| Roles | Pending | |
+| Files | IMPLEMENTED | |
+| Analytics | Pending | |
 | Config | IMPLEMENTED | |
-<<<<<<< HEAD
-| Push Notifications* | IMPLEMENTED| |
-| Installations | IMPLEMENTED| |
-=======
-| Push Notifications* | Implemented for Parse.com but pending for Parse Server | |
+| Push Notifications* | Implemented for Parse.com but pending for Parse Server | |
 | Installations | Implemented for Parse.com but pending for Parse Server | |
->>>>>>> c7f908a7
-| Cloud Code | IMPLEMENTED | |
-| GeoPoints | IMPLEMENTED | |
-\*Advanced feature that cannot be realized using REST API only; involves native code integration. See the CN1 Parse push [guide](https://github.com/sidiabale/parse4cn1/wiki/Push-Notifications-Overview) for more details.
-
-| Advanced Features | Remarks |
-|:-------:	|:-------: |
-| Serialization	| Realized via CN1's Externalizable interface. See example [here](https://github.com/sidiabale/parse4cn1/wiki/Usage-Examples#serializing-parseobjects) |
-| User-defined ParseObject subclasses | See example [here](https://github.com/sidiabale/parse4cn1/wiki/Usage-Examples#registering-custom-sub-classes) |
-
-### Release Planning ###
+| Cloud Code | IMPLEMENTED | |
+| GeoPoints | IMPLEMENTED | |
+\*Advanced feature that cannot be realized using REST API only; involves native code integration. See the CN1 Parse push [guide](https://github.com/sidiabale/parse4cn1/wiki/Push-Notifications-Overview) for more details.
+
+| Advanced Features | Remarks |
+|:-------:	|:-------: |
+| Serialization	| Realized via CN1's Externalizable interface. See example [here](https://github.com/sidiabale/parse4cn1/wiki/Usage-Examples#serializing-parseobjects) |
+| User-defined ParseObject subclasses | See example [here](https://github.com/sidiabale/parse4cn1/wiki/Usage-Examples#registering-custom-sub-classes) |
+
+### Release Planning ###
 _Unscheduled_ (read: Feel free to contribute!)
-<<<<<<< HEAD
-=======
-
+
 * Installations and push notification support for Parse Server
->>>>>>> c7f908a7
-* Analytics
-* Roles
-* Sessions
-* Linking users
-* Background operations (e.g. saving, fetching)
-* Pinning items (offline mode)
+* Analytics
+* Roles
+* Sessions
+* Linking users
+* Background operations (e.g. saving, fetching)
+* Pinning items (offline mode)
 * Expose [cloud modules](https://parse.com/docs/cloudcode/guide#cloud-code-modules) like Twilio and Mailgun via cloud code
-<<<<<<< HEAD
-=======
-
-## Parse Server Known Issues
-Parse Server is actively in development. As such, there are bugs/missing features, etc. The following is a list of some known issues and their implications for `parse4cn1`. A more comprehensive list of issues can be found in the [issue tracker](https://github.com/ParsePlatform/parse-server/issues) of the Parse Server Github repository. See also the known incompatibilities of Parse Server w.r.t parse.com as outlined [here](https://github.com/ParsePlatform/parse-server/wiki/Compatibility-with-Hosted-Parse).
-
-| Issue | Type | Implications |
-|:-------|:-------:|:-------	|
-|Files and GeoPoints are not correctly saved in ParseConfig (see this [issue](https://github.com/ParsePlatform/parse-server/issues/2103))|Bug|Creating ParseConfig objects of type File or GeoPoint using the affected Parse Server versions will not work as expected. Also, the `parse4cn1` ParseConfigTest will fail when run against a backend in which the ParseConfig test objects were initialized using any of the affected Parse Server versions|
-| Master key is required for retrieving installations| Change w.r.t. Parse.com | Since `parse4cn1` does not support any operations requiring the master key, retrieving installations is now realized via cloud code (see this [comment](https://github.com/sidiabale/parse4cn1/issues/18#issuecomment-227690891)) |
+
+## Parse Server Known Issues
+Parse Server is actively in development. As such, there are bugs/missing features, etc. The following is a list of some known issues and their implications for `parse4cn1`. A more comprehensive list of issues can be found in the [issue tracker](https://github.com/ParsePlatform/parse-server/issues) of the Parse Server Github repository. See also the known incompatibilities of Parse Server w.r.t parse.com as outlined [here](https://github.com/ParsePlatform/parse-server/wiki/Compatibility-with-Hosted-Parse).
+
+| Issue | Type | Implications |
+|:-------|:-------:|:-------	|
+|Files and GeoPoints are not correctly saved in ParseConfig (see this [issue](https://github.com/ParsePlatform/parse-server/issues/2103))|Bug|Creating ParseConfig objects of type File or GeoPoint using the affected Parse Server versions will not work as expected. Also, the `parse4cn1` ParseConfigTest will fail when run against a backend in which the ParseConfig test objects were initialized using any of the affected Parse Server versions|
+| Master key is required for retrieving installations| Change w.r.t. Parse.com | Since `parse4cn1` does not support any operations requiring the master key, retrieving installations is now realized via cloud code (see this [comment](https://github.com/sidiabale/parse4cn1/issues/18#issuecomment-227690891)) |
 | Master key is required for sending push notifications from clients (see this [page](https://github.com/ParsePlatform/parse-server/wiki/Compatibility-with-Hosted-Parse#client-push))| Change w.r.t. Parse.com | Since `parse4cn1` does not support any operations requiring the master key, client-triggered push notifications will have to be realized via cloud code|
->>>>>>> c7f908a7
-
-## Usage Examples ##
-See [Usage examples](https://github.com/sidiabale/parse4cn1/wiki/Usage-Examples)
-
-## Contributing ##
-Contributing to this project is most welcome; the more, the merrier! Simply fork the master branch, implement a feature / bug fix and initiate a pull request. Please bear the following in mind though to ensure smooth and timely integration of your changes:
-
-1. The public interface of this API is as much as possible aligned to the [official Parse Android SDK](http://www.parse.com/docs/android/api/index.html?com/). When implementing functionality already present there, please try to use the same method names and structure where possible. This just makes it consistent and easier to follow.
-
-    Of course, there may be cases where you really think a different name for a given functionality or different semantics for the same method name are much better. That's fine. Just try to make the deviations clear in the method documentation, which leads me to the next point.
-
-
-1. Document at least all public facing methods with comments that add value (not simply boilerplate comments that state the obvious).
+
+## Usage Examples ##
+See [Usage examples](https://github.com/sidiabale/parse4cn1/wiki/Usage-Examples)
+
+## Contributing ##
+Contributing to this project is most welcome; the more, the merrier! Simply fork the master branch, implement a feature / bug fix and initiate a pull request. Please bear the following in mind though to ensure smooth and timely integration of your changes:
+
+1. The public interface of this API is as much as possible aligned to the [official Parse Android SDK](http://www.parse.com/docs/android/api/index.html?com/). When implementing functionality already present there, please try to use the same method names and structure where possible. This just makes it consistent and easier to follow.
+
+    Of course, there may be cases where you really think a different name for a given functionality or different semantics for the same method name are much better. That's fine. Just try to make the deviations clear in the method documentation, which leads me to the next point.
+
+
+1. Document at least all public facing methods with comments that add value (not simply boilerplate comments that state the obvious).
 1. Write tests for added functionality (see the [test directory](https://github.com/sidiabale/parse4cn1/tree/master/test) for some inspiration if needed).
-<<<<<<< HEAD
-1. Make sure all tests are passing in both the [Java test application](https://github.com/sidiabale/parse4cn1/tree/master/test/JavaTestApplication) (run on travis) and the [CN1 test app](https://github.com/sidiabale/parse4cn1/tree/master/test/CN1TestApp) before issuing a pull request.
-=======
-
-1. Make sure all tests are passing at least in the [Java test application](https://github.com/sidiabale/parse4cn1/tree/master/test/JavaTestApplication) (run on travis) but preferably also in the [CN1 test app](https://github.com/sidiabale/parse4cn1/tree/master/test/CN1TestApp) before issuing a pull request.
->>>>>>> c7f908a7
-
-Furthermore, it's handy, at the time you pick up a feature, to mention it so that others can see what's in progress and efforts can be consolidated (there's little or no value in having multiple implementations of the same feature going on in parallel). So update the coverage table above with what you're working on as well as an estimate of when you expect it to be done. If you can't update this page directly, just create a ticket with the information and this page will be updated for you. Thanks!
-
-## Credits ##
-1. Thiago Locatelli's [Parse4J](https://github.com/thiagolocatelli/parse4j) project [(version 1.3)](https://github.com/thiagolocatelli/parse4j/releases/tag/parse4j-1.3) from which the initial design and implementation of Parse4CN1 were adapted.
-2. Steve Hannah's [CN1JSON library](https://github.com/shannah/CN1JSON).
+
+1. Make sure all tests are passing at least in the [Java test application](https://github.com/sidiabale/parse4cn1/tree/master/test/JavaTestApplication) (run on travis) but preferably also in the [CN1 test app](https://github.com/sidiabale/parse4cn1/tree/master/test/CN1TestApp) before issuing a pull request.
+
+Furthermore, it's handy, at the time you pick up a feature, to mention it so that others can see what's in progress and efforts can be consolidated (there's little or no value in having multiple implementations of the same feature going on in parallel). So update the coverage table above with what you're working on as well as an estimate of when you expect it to be done. If you can't update this page directly, just create a ticket with the information and this page will be updated for you. Thanks!
+
+## Credits ##
+1. Thiago Locatelli's [Parse4J](https://github.com/thiagolocatelli/parse4j) project [(version 1.3)](https://github.com/thiagolocatelli/parse4j/releases/tag/parse4j-1.3) from which the initial design and implementation of Parse4CN1 were adapted.
+2. Steve Hannah's [CN1JSON library](https://github.com/shannah/CN1JSON).